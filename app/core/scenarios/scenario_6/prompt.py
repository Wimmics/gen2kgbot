--- conflicted
+++ resolved
@@ -24,12 +24,8 @@
 Here is a list of properties relevant to the user's question, formatted as (property uri, label, description):
 {merged_classes_properties}
 
-<<<<<<< HEAD
-
 Here is how the properties are used by instances of the classes, formatted as (subject's class uri, property uri, object type):
-=======
 ```turtle
->>>>>>> cc9cfe38
 {merged_classes_context}
 ```
 
@@ -60,34 +56,21 @@
 The user's question is:
 {initial_question}
 
-<<<<<<< HEAD
-
 Here are some classes, properties and data types that that can be relevant to the user's question:
---------------------------------
-{merged_classes_context}
---------------------------------
-
-=======
 ```turtle
 {merged_classes_context}
 ```
->>>>>>> cc9cfe38
+
 
 Example SPARQL queries:
---------------------------------
 {selected_queries}
---------------------------------
 
 
 The last answer you provided, that either does not contain a SPARQL query or have an unparsable SPARQL query:
--------------------------------------
 {last_answer}
--------------------------------------
 
 
 The verification did not pass because:
---------------------------------
 {last_answer_error_cause}
---------------------------------
 """
 )