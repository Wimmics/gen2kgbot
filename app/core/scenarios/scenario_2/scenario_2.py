<<<<<<< HEAD
import argparse
=======
import os
>>>>>>> 3da9d506
import re
from typing import Literal
from langchain_ollama import ChatOllama
from langchain_openai import ChatOpenAI
from langgraph.graph import MessagesState
from langchain_core.messages import AIMessage, HumanMessage
from langgraph.graph import StateGraph, START, END
from langgraph.graph import MessagesState
from app.core.scenarios.scenario_2.utils.prompt import system_prompt, interpreter_prompt
from app.core.utils.printing import new_log
from app.core.utils.utils import setup_logger
from rdflib.exceptions import ParserError
from app.core.utils.sparql_toolkit import run_sparql_query

logger = setup_logger(__name__)


SPARQL_QUERY_EXEC_ERROR = "SPARQL query execution failed"

# llm = ChatOllama(model="llama3.2:1b")
openai_api_key = os.getenv("OPENAI_API_KEY")
llm = ChatOpenAI(
    model="gpt-4o",
    openai_api_key=openai_api_key,
)


# Router
def run_query_router(state: MessagesState) -> Literal["interpret_results", END]:
    if state["messages"][-1].content.find(SPARQL_QUERY_EXEC_ERROR) == -1:
        logger.info(f"query executed successfully")
        return "interpret_results"
    else:
        logger.info(f"Ending the process")
        return END


def generate_query_router(state: MessagesState) -> Literal["run_query", END]:
    if state["messages"][-1].content.find("```sparql") != -1:
        logger.info(f"query generation task completed successfully")
        return "run_query"
    else:
        logger.warning(
            f"query generation task completed without generating a proper SPARQL query"
        )
        logger.info(f"Ending the process")
        return END


# Node
def create_prompt(state: MessagesState):
    result = [system_prompt] + state["messages"]
    state["messages"].clear()
    return {"messages": result}


def generate_query(state: MessagesState):
    result = llm.invoke(state["messages"])
    return {"messages": result}


def run_query(state: MessagesState):
    query = re.findall(
        "```sparql\n(.*)\n```", state["messages"][-1].content, re.DOTALL
    )[0]
    logger.info(f"Executing SPARQL query extracted from llm's response: \n{query}")

    try:
        csv_result = run_sparql_query(query=query)
        return {"messages": csv_result}
    except ParserError as e:
        logger.warning(f"A parsing error occurred when running the query: {e}")
        return {"messages": AIMessage(SPARQL_QUERY_EXEC_ERROR)}
    except Exception as e:
        logger.warning(f"An error occurred when running the query: {e}")
        return {"messages": AIMessage(SPARQL_QUERY_EXEC_ERROR)}


def interpret_results(state: MessagesState):
    csv_results_message = state["messages"][-1]
    result = llm.invoke([interpreter_prompt] + [csv_results_message])
    logger.info(f"Interpretation of query results by llm: {result.content}")
    return {"messages": result}


s2_builder = StateGraph(MessagesState)

s2_builder.add_node("create_prompt", create_prompt)
s2_builder.add_node("generate_query", generate_query)
s2_builder.add_node("run_query", run_query)
s2_builder.add_node("interpret_results", interpret_results)

s2_builder.add_edge(START, "create_prompt")
s2_builder.add_edge("create_prompt", "generate_query")
s2_builder.add_conditional_edges("generate_query", generate_query_router)
s2_builder.add_conditional_edges("run_query", run_query_router)
s2_builder.add_edge("interpret_results", END)

graph = s2_builder.compile()


def main():

    parser = argparse.ArgumentParser(description="Process the scenario with the predifined or custom question.")
    
    parser.add_argument('-c', '--custom', type=str,
                        help="Provide a custom question.")
    
    args = parser.parse_args()
    
    if args.custom:
        question = args.custom
    else:
        question = "What protein targets does donepezil (CHEBI_53289) inhibit with an IC50 less than 10 µM?"
    
    state = graph.invoke({"messages":HumanMessage(question)})

    new_log()
    for m in state["messages"]:
        m.pretty_print()
    new_log()


if __name__ == "__main__":
    main()<|MERGE_RESOLUTION|>--- conflicted
+++ resolved
@@ -1,8 +1,5 @@
-<<<<<<< HEAD
 import argparse
-=======
 import os
->>>>>>> 3da9d506
 import re
 from typing import Literal
 from langchain_ollama import ChatOllama
