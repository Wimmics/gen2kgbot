import importlib
import os
from typing import Literal
from pathlib import Path
import yaml
from argparse import ArgumentParser
from langchain_huggingface import ChatHuggingFace, HuggingFaceEndpoint
from langchain_ollama import ChatOllama, OllamaEmbeddings
from langchain_openai import ChatOpenAI, OpenAIEmbeddings
from langchain_core.language_models import BaseChatModel
from langchain_core.embeddings import Embeddings
from langchain_core.vectorstores import VectorStore
from langchain_community.vectorstores import FAISS
from langchain_chroma import Chroma
from langgraph.graph.state import CompiledStateGraph
from langchain_google_genai import ChatGoogleGenerativeAI
from app.core.utils.envkey_manager import (
    get_deepseek_key,
    get_google_key,
    get_openai_key,
    get_ovh_key,
)
from app.core.utils.graph_state import InputState
from app.core.utils.logger_manager import setup_logger

logger = setup_logger(__package__, __file__)

# Selected seq2seq LLM. Dictionary with the scenario id as key
current_llm = {}

# Vector db that contains the documents describing the classes in the form: "(uri, label, description)".
# Dictionary with the scenario id as key
classes_vector_db = {}

# Vector db that contains the example SPARQL queries and associated questions.
# Dictionary with the scenario id as key
queries_vector_db = {}


def setup_cli():
    parser = ArgumentParser(
        description="Process the scenario with the predifined or custom question and configuration."
    )
    parser.add_argument(
        "-q",
        "--question",
        type=str,
        help='User\'s question. Defaults to "What protein targets does donepezil (CHEBI_53289) inhibit with an IC50 less than 5 µM?"',
        default="What protein targets does donepezil (CHEBI_53289) inhibit with an IC50 less than 5 µM?",
    )
    parser.add_argument("-p", "--params", type=str, help="Custom configuration file")
    parser.add_argument(
        "dev",
        nargs="*",
        default="",
        type=str,
        help="Ignored. Fake argument to allow Langgraph Studio start with option dev",
    )
    globals()["args"] = parser.parse_args()


# Initialize the CLI
args = None
setup_cli()


def get_configuration() -> dict:
    """
    Load the configuration file
    """
    if args.params:
        config_path = args.params
    else:
        # Resolve the path to the configuration file
        config_path = (
            Path(__file__).resolve().parent.parent.parent / "config" / "params.yml"
        )

    logger.info(f"Using configuration file: {config_path}")

    # Configure logging
    with open(config_path, "rt") as f:
        return yaml.safe_load(f.read())


# Load the configuration
config = get_configuration()


def get_kg_full_name() -> str:
    return config["kg_full_name"]


def get_kg_short_name() -> str:
    return config["kg_short_name"]


def get_kg_description() -> str:
    return config["kg_description"]


def get_kg_sparql_endpoint_url() -> str:
    return config["kg_sparql_endpoint_url"]


def get_ontologies_sparql_endpoint_url() -> str:
    if "ontologies_sparql_endpoint_url" in config.keys():
        return config["ontologies_sparql_endpoint_url"]
    else:
        return config["kg_sparql_endpoint_url"]


def get_known_prefixes() -> dict:
    """
    Get the prefixes and associated namespaces from configuration file
    """
    return config["prefixes"]


def get_max_similar_classes() -> int:
    if "max_similar_classes" in config.keys():
        return config["max_similar_classes"]
    else:
        return 10


def expand_similar_classes() -> bool:
    if "expand_similar_classes" in config.keys():
        return config["expand_similar_classes"]
    else:
        return False


def get_class_context_format() -> Literal["turtle", "tuple"]:
    if "class_context_format" in config.keys():
        format = config["class_context_format"]
        if format not in ["turtle", "tuple"]:
            raise ValueError(f"Invalid parameter class_context_format: {format}")
    else:
        format = "turtle"
    return format


def get_excluded_classes_namespaces() -> list[str]:
    if "excluded_classes_namespaces" in config.keys():
        return config["excluded_classes_namespaces"]
    else:
        return []


def get_class_context_cache_directory() -> Path:
    """
    Generate the path for the cache of class context files, and
    create the directory structure if it does not exist.

    The path includes sub-dir: KG short name (e.g. "idsm"), "classes_context", the format (e.g. "turtle" or "tuple")
    E.g. "./data/idsm/classes_context/turtle" or "./data/idsm/classes_context/tuple"
    """
    str_path = (
        config["data_directory"]
        + f"/{get_kg_short_name().lower()}/classes_context/{get_class_context_format()}"
    )
    if os.path.isabs(str_path):
        path = Path(str_path)
    else:
        path = Path(__file__).resolve().parent.parent.parent.parent / str_path

    if not os.path.exists(path):
        os.makedirs(path)
    return path


def get_temp_directory() -> Path:
    str_path = config["temp_directory"]
    if os.path.isabs(str_path):
        path = Path(str_path)
    else:
        path = Path(__file__).resolve().parent.parent.parent.parent / str_path

    if not os.path.exists(path):
        os.makedirs(path)
    return path


def get_vector_db_name(scenario_id: str) -> str:
    embed_id = config[scenario_id]["text_embedding_model"]
    embed_config = config["text_embedding_models"][embed_id]
    return embed_config["vector_db"]


def get_embeddings_model_id(scenario_id: str) -> str:
    embed_id = config[scenario_id]["text_embedding_model"]
    embed_config = config["text_embedding_models"][embed_id]
    return embed_config["id"]


def get_embeddings_directory(vector_db_name: str) -> Path:
    """
    Generate the path of the pre-computed embedding files, and
    create the directory structure if it does not exist.

    The path includes the KG short name (e.g. "idsm"), vector db name (e.g. "faiss") sub-directories.
    E.g. "./data/idsm/faiss_embeddings"
    """
    str_path = (
        config["data_directory"]
        + f"/{get_kg_short_name().lower()}/{vector_db_name}_embeddings"
    )
    if os.path.isabs(str_path):
        path = Path(str_path)
    else:
        path = Path(__file__).resolve().parent.parent.parent.parent / str_path

    if not os.path.exists(path):
        os.makedirs(path)
    return path


def get_seq2seq_model(scenario_id: str) -> BaseChatModel:
    """
    Create a seq2seq LLM based on the scenario configuration
    """

    if scenario_id in current_llm.keys() and current_llm[scenario_id] is not None:
        return current_llm[scenario_id]

    llm_id = config[scenario_id]["seq2seq_model"]
    llm_config = config["seq2seq_models"][llm_id]

    server_type = llm_config["server_type"]
    model_id = llm_config["id"]

    if "temperature" in llm_config.keys():
        temperature = llm_config["temperature"]
    else:
        temperature = None

    if "max_retries" in llm_config.keys():
        max_retries = llm_config["max_retries"]
    else:
        max_retries = None

    if "model_kwargs" in llm_config.keys():
        model_kwargs = llm_config["model_kwargs"]
    else:
        model_kwargs = {}

    if "top_p" in llm_config.keys():
        top_p = llm_config["top_p"]
    else:
        top_p = {}

    if server_type == "openai":
        llm_config = ChatOpenAI(
            temperature=temperature,
            model=model_id,
            max_retries=max_retries,
            verbose=True,
            openai_api_key=get_openai_key(),
            top_p=top_p,
            model_kwargs=model_kwargs,
        )

    elif server_type == "ollama":
        llm_config = ChatOllama(
            temperature=temperature,
            model=model_id,
            max_retries=max_retries,
            verbose=True,
            top_p=top_p,
            model_kwargs=model_kwargs,
        )

    elif server_type == "ollama-server":
        base_url = llm_config["base_url"]

        # TODO Hundle Ollama Servers with Auth
        llm_config = ChatOllama(
            temperature=temperature,
            model=model_id,
            max_retries=max_retries,
            verbose=True,
            top_p=top_p,
            model_kwargs=model_kwargs,
            auth=("username", "password"),
        )

    elif server_type == "ovh":
        base_url = llm_config["base_url"]

        llm_config = ChatOpenAI(
            temperature=temperature,
            model=model_id,
            max_retries=max_retries,
            verbose=True,
            base_url=base_url,
            api_key=get_ovh_key(),
            top_p=top_p,
            model_kwargs=model_kwargs,
        )

    elif server_type == "hugface":
        hfe = HuggingFaceEndpoint(
            repo_id=model_id,
            task="text-generation",
            max_new_tokens=512,
            do_sample=False,
            repetition_penalty=1.03,
            top_p=top_p,
        )
        llm_config = ChatHuggingFace(llm=hfe, verbose=True)

    elif server_type == "google":
        llm_config = ChatGoogleGenerativeAI(
            model=model_id,
            temperature=temperature,
            max_retries=max_retries,
            api_key=get_google_key(),
            verbose=True,
            top_p=top_p,
            model_kwargs=model_kwargs,
        )

    elif server_type == "deepseek":
        base_url = llm_config["base_url"]
        llm_config = ChatOpenAI(
            temperature=temperature,
            model=model_id,
            max_retries=max_retries,
            verbose=True,
            openai_api_base=base_url,
            openai_api_key=get_deepseek_key(),
            top_p=top_p,
            model_kwargs=model_kwargs,
        )

    else:
        logger.error(f"Unsupported type of seq2seq model: {server_type}")
        raise Exception(f"Unsupported type of seq2seq model: {server_type}")

    logger.info(f"Seq2seq model initialized: {server_type} - {model_id} ")
    globals()["current_llm"][scenario_id] = llm_config
    return llm_config


def get_embedding_model(scenario_id: str) -> Embeddings:
    """
    Instantiate a text embedding model based on the scenario configuration

    Args:
        scenario_id (str): scenario ID

    Returns:
        Embeddings: text embedding model
    """

    embed_id = config[scenario_id]["text_embedding_model"]
    embed_config = config["text_embedding_models"][embed_id]

    server_type = embed_config["server_type"]
    model_id = embed_config["id"]

    if server_type == "ollama-embeddings":
        embeddings = OllamaEmbeddings(model=model_id)

    elif server_type == "openai-embeddings":
        embeddings = OpenAIEmbeddings(model=model_id)

    else:
        logger.error(f"Unsupported type of embedding model: {server_type}")
        raise Exception(f"Unsupported type of embedding model: {server_type}")

    logger.info(f"Text embedding model initialized: {server_type} - {model_id} ")
    return embeddings


def create_vector_db(
    scenario_id: str, vector_db_name: str, embeddings_directory: str
) -> VectorStore:
    """
    Create a vector db based on the configuration,
    and load the pre-computed embeddings from the given directory

    Args:
        scenario_id (str): scenario ID
        vector_db_name (str): type of vector db (currently supported: "faiss", "chroma")
        embeddings_directory (str): directory containing the pre-computed embeddings

    Returns:
        VectorStore: vector db
    """

    embeddings = get_embedding_model(scenario_id)

    if vector_db_name == "faiss":
        db = FAISS.load_local(
            embeddings_directory,
            embeddings=embeddings,
            allow_dangerous_deserialization=True,
        )
    elif vector_db_name == "chroma":
        db = Chroma(
            persist_directory=embeddings_directory, embedding_function=embeddings
        )
    else:
        logger.error(f"Unsupported type of vector DB: {vector_db_name}")
        raise Exception(f"Unsupported type of vector DB: {vector_db_name}")

    return db


def get_class_context_vector_db(scenario_id: str) -> VectorStore:
    """
    Create a vector db based on the scenario configuration,
    and load the pre-computed embeddings of the RDFS/OWL classes

    Args:
        scenario_id (str): scenario ID

    Returns:
        VectorStore: vector db
    """

    # Already initialized?
    if (
        scenario_id in classes_vector_db.keys()
        and classes_vector_db[scenario_id] is not None
    ):
        return classes_vector_db[scenario_id]

    model_id = get_embeddings_model_id(scenario_id)
    vector_db_name = get_vector_db_name(scenario_id)
    embeddings_directory = f"{get_embeddings_directory(vector_db_name)}/{config["class_context_embeddings_prefix"]}{model_id}_{vector_db_name}_index"
    logger.debug(f"Classes context embeddings directory: {embeddings_directory}")

    db = create_vector_db(scenario_id, vector_db_name, embeddings_directory)
    logger.info("Classes context vector DB initialized.")
    globals()["classes_vector_db"][scenario_id] = db
    return db


def get_query_vector_db(scenario_id: str) -> VectorStore:
    """
    Create a vector db based on the scenario configuration,
    and load the pre-computed embeddings of the SPARQL queries

    Args:
        scenario_id (str): scenario ID

    Returns:
        VectorStore: vector db
    """

    # Already initialized?
    if (
        scenario_id in queries_vector_db.keys()
        and queries_vector_db[scenario_id] is not None
    ):
        return queries_vector_db[scenario_id]

    model_id = get_embeddings_model_id(scenario_id)
    vector_db_name = get_vector_db_name(scenario_id)
    embeddings_directory = f"{get_embeddings_directory(vector_db_name)}/{config["queries_embeddings_prefix"]}{model_id}_{vector_db_name}_index"
    logger.debug(f"SPARQL queries embeddings directory: {embeddings_directory}")

    db = create_vector_db(scenario_id, vector_db_name, embeddings_directory)
    logger.info("SPARQL queries vector DB initialized.")
    globals()["queries_vector_db"][scenario_id] = db
    return db


def get_scenario_module(scenario_id: int):
    scenario_module = importlib.import_module(
        f"app.core.scenarios.scenario_{scenario_id}.scenario_{scenario_id}"
    )

    return scenario_module


async def main(graph: CompiledStateGraph):
    """
    Entry point when invoked from the CLI

    Args:
        graph (CompiledStateGraph): Langraph compiled state graph
    """

    question = args.question
    logger.info(f"Users' question: {question}")
    state = await graph.ainvoke(input=InputState({"initial_question": question}))

    # logger.info("==============================================================")
    # for m in state["messages"]:
    #     logger.info(m.pretty_repr())

<<<<<<< HEAD
    # if "last_generated_query" in state:
    #     logger.info("==============================================================")
    #     logger.info("last_generated_query: " + state["last_generated_query"])
    # logger.info("==============================================================")
=======
    if "last_generated_query" in state:
        logger.info("==============================================================")
        logger.info("last_generated_query: " + state["last_generated_query"])
    logger.info("==============================================================")


def set_custom_scenario_configuration(scenario_id: int, seq2seq_model: str, text_embedding_model: str):
    """
    Set a custom configuration to use in a scenario
    """

    config[f"scenario_{scenario_id}"]["seq2seq_model"] = seq2seq_model
    globals()["current_llm"][f"scenario_{scenario_id}"] = None

    if text_embedding_model is not None:
        config[f"scenario_{scenario_id}"]["text_embedding_model"] = text_embedding_model
        globals()["classes_vector_db"][f"scenario_{scenario_id}"] = None
        globals()["queries_vector_db"][f"scenario_{scenario_id}"] = None

    logger.info(f"Custom configuration set for scenario_{scenario_id}")
>>>>>>> 815745fa
<|MERGE_RESOLUTION|>--- conflicted
+++ resolved
@@ -489,16 +489,9 @@
     logger.info(f"Users' question: {question}")
     state = await graph.ainvoke(input=InputState({"initial_question": question}))
 
-    # logger.info("==============================================================")
-    # for m in state["messages"]:
-    #     logger.info(m.pretty_repr())
-
-<<<<<<< HEAD
-    # if "last_generated_query" in state:
-    #     logger.info("==============================================================")
-    #     logger.info("last_generated_query: " + state["last_generated_query"])
-    # logger.info("==============================================================")
-=======
+    logger.info("==============================================================")
+    for m in state["messages"]:
+        logger.info(m.pretty_repr())
     if "last_generated_query" in state:
         logger.info("==============================================================")
         logger.info("last_generated_query: " + state["last_generated_query"])
@@ -518,5 +511,4 @@
         globals()["classes_vector_db"][f"scenario_{scenario_id}"] = None
         globals()["queries_vector_db"][f"scenario_{scenario_id}"] = None
 
-    logger.info(f"Custom configuration set for scenario_{scenario_id}")
->>>>>>> 815745fa
+    logger.info(f"Custom configuration set for scenario_{scenario_id}")