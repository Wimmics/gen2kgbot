"""
This module implements the Langgraph nodes that are common to multiple scenarios
"""

from datetime import timezone, datetime
from langchain_core.messages import SystemMessage, AIMessage, HumanMessage
from langchain_core.prompts import PromptTemplate
from app.core.utils.graph_state import OverallState
from app.core.utils.question_preprocessing import extract_relevant_entities_spacy
from app.core.utils.sparql_toolkit import find_sparql_queries, run_sparql_query
import app.core.utils.config_manager as config
from app.core.utils.construct_util import (
    get_class_context,
    get_class_properties_context,
    get_empty_graph_with_prefixes,
    add_known_prefixes_to_query,
    fulliri_to_prefixed,
)
from app.core.utils.prompts import interpret_csv_query_results_prompt
from rdflib import Graph
from rdflib.plugins.sparql.parser import parseQuery
from rdflib.plugins.sparql.algebra import translateQuery

logger = config.setup_logger(__package__, __file__)

SPARQL_QUERY_EXEC_ERROR = "Error when running the SPARQL query"


def preprocess_question(state: OverallState) -> OverallState:
    """
    Extract named entities from the user question.

    Args:
        state (dict): current state of the conversation

    Returns:
        dict: state updated with initial_question, number_of_tries,
            and question_relevant_entities that contains the comma-separated list of named entities
    """

    logger.debug("Preprocessing the question...")
    extracted_classes = extract_relevant_entities_spacy(state["initial_question"])
    relevant_entities = f"{", ".join(extracted_classes)}"
    logger.debug(f"Extracted following named entities: {relevant_entities}")

    return {
        "messages": AIMessage(relevant_entities),
        "initial_question": state["initial_question"],
        "question_relevant_entities": relevant_entities,
        "number_of_tries": 0,
    }


def select_similar_classes(state: OverallState) -> OverallState:
    """
    Retrieve, from the vector db, the descritption of ontology classes
    related to the named entities extracted from the question

    Args:
        state (dict): current state of the conversation

    Returns:
        dict: state updated with selected_classes
    """

    db = config.get_class_context_vector_db(state["scenario_id"])

    question_entities = state["question_relevant_entities"]
    logger.info("Looking for classes related to the question in the vector db...")

    # Retrieve the most similar text
    retrieved_documents = db.similarity_search(question_entities, k=10)
    retrieved_classes = [item.page_content for item in retrieved_documents]

    logger.info(f"Found {len(retrieved_classes)} classes related to the question.")
    return {"selected_classes": retrieved_classes}


def get_class_context_from_cache(cls_path: str) -> OverallState:
    """
    Retrieve a class context from the cache

    Args:
        cls_path (str): path to the class context file

    Returns:
        dict: state with selected_classes_context and selected_classes_properties.
            This will be added to the current context.
    """
    cls_f = open(cls_path)
    cls_p = open(cls_path + "_properties")
    return {
        "selected_classes_context": ["".join(cls_f.readlines())],
        "selected_classes_properties": ["".join(cls_p.readlines())],
    }


def get_class_context_from_kg(cls: tuple) -> OverallState:
    """
    Retrieve a class context from the knowledge graph,
    i.e., a description of the properties that instances of a class have.
    This includes triples/tuples (class uri, property uri, type), and
    tuples (property uri, label, description).

    Args:
        cls (tuple): (class URI, label, description)

    Returns:
        dict: state with selected_classes_context and selected_classes_properties.
            These will be added to the current context.
    """
    return {
        "selected_classes_context": [get_class_context(cls)],
        "selected_classes_properties": [get_class_properties_context(cls)],
    }


def select_similar_query_examples(state: OverallState) -> OverallState:
    """
    Retrieve the SPARQL queries most similar to the question

    Args:
        state (dict): current state of the conversation

    Returns:
        dict: state updated messages and queries (selected_queries)
    """
    question = state["question_relevant_entities"]
    retrieved_documents = config.get_query_vector_db(
        state["scenario_id"]
    ).similarity_search(question, k=3)

    # Show the retrieved document's content
    result = ""
    for item in retrieved_documents:
        result = f"{result}\n```sparql\n{item.page_content}\n```\n"
    logger.info(
        f"Selected {len(retrieved_documents)} SPARQL queries similar to the named entities of the quesion."
    )

    return {"messages": AIMessage(result), "selected_queries": result}


def create_query_generation_prompt(
    template: PromptTemplate, state: OverallState
) -> OverallState:
    """
    Generate a prompt from a template using the inputs available in the current state.
    Depending on the scenario and wether this is a 1st time generation or a retry,
    the inputs variables may not be the same.

    Args:
        template (PromptTemplate): template to use
        state (dict): current state of the conversation

    Returns:
        dict: state updated with the prompt generated (query_generation_prompt)
            and optionally the class contexts all merged (merged_classes_context)
    """
    # logger.debug(f"Query generation prompt template: {template}")

    if "kg_full_name" in template.input_variables:
        template = template.partial(kg_full_name=config.get_kg_full_name())

    if "kg_description" in template.input_variables:
        template = template.partial(kg_description=config.get_kg_description())

    if "initial_question" in template.input_variables:
        template = template.partial(initial_question=state["initial_question"])

    if (
        "selected_classes" in template.input_variables
        and "selected_classes" in state.keys()
    ):
        selected_classes_str = ""
        for item in state["selected_classes"]:
            selected_classes_str = f"{selected_classes_str}\n{item}"
        template = template.partial(
            selected_classes=fulliri_to_prefixed(selected_classes_str)
        )

    if (
        "selected_queries" in template.input_variables
        and "selected_queries" in state.keys()
    ):
        template = template.partial(selected_queries=state["selected_queries"])

    # Manage the context of selected classes
    has_merged_classes_context = "merged_classes_context" in template.input_variables
    if has_merged_classes_context:
        merged_str = ""
        if "merged_classes_context" in state.keys():
            # This is a retry, state["merged_classes_context"] has already been set during the previous attempt
            merged_str = state["merged_classes_context"]
        else:
            # This is the first attempt, merge all class contexts together
            if config.get_class_context_format() == "turtle":
                # Load all the class contexts in a common graph
                merged_graph = get_empty_graph_with_prefixes()
                for cls_context in state["selected_classes_context"]:
                    merged_graph = merged_graph + Graph().parse(data=cls_context)
                # save_full_context(merged_graph)
                merged_str = merged_graph.serialize(format="turtle")

            elif config.get_class_context_format() == "tuple":
                for cls_context in state["selected_classes_context"]:
                    if cls_context not in ["", "\n"]:
                        merged_str = f"{merged_str}\n{fulliri_to_prefixed(cls_context)}"
            else:
                raise ValueError(
                    f"Invalid requested format for class context: {format}"
                )

        template = template.partial(merged_classes_context=merged_str)

    # Manage the description of the properties used with the selected classes
    has_merged_classes_props = "merged_classes_properties" in template.input_variables
    if has_merged_classes_props:
        merged_str = ""
        if "merged_classes_properties" in state.keys():
            # This is a retry, state["merged_classes_properties"] has already been set during the previous attempt
            merged_str = state["merged_classes_properties"]
        else:
            # This is the first attempt, merge all class properties together.
            # Each class has a list of properties, one per line. Therefore there may be duplicate properties throughout all the classes.
            # So we split by lines to be able to remove duplicates.
            props_list = []
            for props_str in state["selected_classes_properties"]:
                props_list += fulliri_to_prefixed(props_str).split("\n")
            # Deduplicate and merge
            merged_str = "\n".join(set(props_list))

        merged_str = merged_str.replace("'None'", "None")
        template = template.partial(merged_classes_properties=merged_str)

    is_retry = (
        "last_answer" in template.input_variables
        or "last_answer_error_cause" in template.input_variables
    )

    # If retry, add the answer previously given by the model, and that was incorrect
    if "last_answer" in template.input_variables:
        template = template.partial(last_answer=state["messages"][-2].content)

    # If retry, add the cause for the last error
    if "last_answer_error_cause" in template.input_variables:
        template = template.partial(
            last_answer_error_cause=state["messages"][-1].content
        )

    # Make sure there are no more unset input variables
    if template.input_variables:
        raise Exception(
            f"Template has unused input variables: {template.input_variables}"
        )

    prompt = template.format()
    result_state = {"query_generation_prompt": prompt}
    if is_retry:
        logger.info(f"Retry query generation prompt created:\n{prompt}.")
    else:
        logger.info(f"1st-time query generation prompt created:\n{prompt}.")
        result_state["messages"] = SystemMessage(prompt)
        if has_merged_classes_props:
            result_state["merged_classes_context"] = merged_str
        if has_merged_classes_context:
            result_state["merged_classes_properties"] = merged_str

    return result_state


def generate_query(state: OverallState):
    """
    Invoke the LLM with the prompt asking to create a SPARQL query
    """
    result = config.get_seq2seq_model(state["scenario_id"]).invoke(
        state["query_generation_prompt"]
    )
    logger.debug(f"Query generation response:\n{result.content}")
    return {"messages": result}


def verify_query(state: OverallState) -> OverallState:
    """
    Check if a query was generated and if it is syntactically correct.
    If more than one query was produced, just log a warning and process the first one.

    Used in scenarios 5 and 6.

    Args:
        state (dict): current state of the conversation

    Return:
        dict: state updated with the query if it was correct (last_generated_query),
            otherwise increment number of tries (number_of_tries)
    """

    queries = find_sparql_queries(state["messages"][-1].content)
    no_queries = len(queries)

    if no_queries == 0:
        logger.info("Query generation task did not produce any SPARQL query.")
        return {
            "number_of_tries": state["number_of_tries"] + 1,
            "messages": [HumanMessage("No SPARQL query was generated.")],
        }
    if no_queries > 1:
        logger.warning(
            f"Query generation task produced {no_queries} SPARQL queries. Will process the first one."
        )

    try:
        query = queries[0]
        logger.info("Query generation task produced a SPARQL query.")
        logger.debug(f"Generated SPARQL query:\n{query}")
        translateQuery(parseQuery(add_known_prefixes_to_query(queries[0])))
    except Exception as e:
        logger.warning(f"The generated SPARQL query is invalid: {e}")
        return {
            "number_of_tries": state["number_of_tries"] + 1,
            "messages": [HumanMessage(f"{e}")],
        }

    logger.info("The generated SPARQL query is syntactically correct.")
    return {"last_generated_query": queries[0]}


def run_query(state: OverallState) -> OverallState:
    """
    Submit the generated SPARQL query to the endpoint.
    Return the SPARQL CSV results or SPARQL_QUERY_EXEC_ERROR error string in the current state (last_query_results).

    Args:
        state (dict): current state of the conversation

    Returns:
        dict: state updated with last query (last_generated_query) and query results (last_query_results)
    """

    # The last generated query may already be in the state (secnarios 4-6)
    # or in the conversation (scenarios 1-3)
    if "last_generated_query" in state:
        query = state["last_generated_query"]
    else:
        query = find_sparql_queries(state["messages"][-1].content)[0]

    logger.info("Submitting the generated SPARQL query to the endpoint...")
    try:
        csv_result = run_sparql_query(query=query)
        logger.info("SPARQL execution completed.")
        logger.debug(f"Query execution results:\n{csv_result}")
        return {"last_generated_query": query, "last_query_results": csv_result}
    except Exception as e:
        logger.warning(f"SPARQL query executon failed: {e}")
        return {
            "last_generated_query": query,
            "last_query_results": SPARQL_QUERY_EXEC_ERROR,
        }


def interpret_csv_query_results(state: OverallState) -> OverallState:
    """
    Generate a prompt asking the interpret the SPARQL CSV results and invoke the LLM.

    Args:
        state (dict): current state of the conversation

    Returns:
        dict: state updated with the response from the LLM in results_interpretation
    """

    template = interpret_csv_query_results_prompt
    # logger.debug(f"Results interpretation prompt template: {template}")

    if "kg_full_name" in template.input_variables:
        template = template.partial(kg_full_name=config.get_kg_full_name())

    if "kg_description" in template.input_variables:
        template = template.partial(kg_description=config.get_kg_description())

    if "initial_question" in state.keys():
        template = template.partial(initial_question=state["initial_question"])

    sparql_csv_results = state["last_query_results"]
    if "last_query_results" in state.keys():
        template = template.partial(last_query_results=sparql_csv_results)

    # Make sure there are no more unset input variables
    if template.input_variables:
        raise Exception(
            f"Template has unused input variables: {template.input_variables}"
        )

    prompt = template.format()
    logger.info(f"Results interpretation prompt created:\n{prompt}.")
    result = config.get_seq2seq_model(state["scenario_id"]).invoke(prompt)

    logger.debug(f"Interpretation of the query results:\n{result.content}")
<<<<<<< HEAD
    return OverallState({"messages": result, "results_interpretation": result})


def save_full_context(graph: Graph):
    timestr = datetime.now(timezone.utc).strftime("%Y%m%d-%H%M%S.%f")[:-3]
    graph_file = f"{config.get_temp_directory()}/context-{timestr}.ttl"
    graph.serialize(
        destination=graph_file,
        format="turtle",
    )
    logger.info(f"Graph of selected classes context saved to {graph_file}")
=======
    return OverallState({"messages": result, "results_interpretation": result.content})
>>>>>>> cc9cfe38
<|MERGE_RESOLUTION|>--- conflicted
+++ resolved
@@ -396,7 +396,6 @@
     result = config.get_seq2seq_model(state["scenario_id"]).invoke(prompt)
 
     logger.debug(f"Interpretation of the query results:\n{result.content}")
-<<<<<<< HEAD
     return OverallState({"messages": result, "results_interpretation": result})
 
 
@@ -408,6 +407,4 @@
         format="turtle",
     )
     logger.info(f"Graph of selected classes context saved to {graph_file}")
-=======
-    return OverallState({"messages": result, "results_interpretation": result.content})
->>>>>>> cc9cfe38
+    return OverallState({"messages": result, "results_interpretation": result.content})