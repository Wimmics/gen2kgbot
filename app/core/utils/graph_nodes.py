"""
This module implements the Langgraph nodes that are common to multiple scenarios
"""

from datetime import timezone, datetime
from langchain_core.messages import SystemMessage, AIMessage, HumanMessage
from langchain_core.prompts import PromptTemplate
from app.core.utils.graph_state import JudgeStatus, OverallState
from app.core.utils.question_preprocessing import extract_relevant_entities_spacy
from app.core.utils.sparql_toolkit import find_sparql_queries, run_sparql_query
import app.core.utils.config_manager as config
from app.core.utils.construct_util import (
    get_class_context,
    get_connected_classes,
    get_empty_graph_with_prefixes,
    add_known_prefixes_to_query,
    fulliri_to_prefixed,
)
from app.core.utils.prompts import (
    interpret_results_prompt,
    validate_question_prompt,
)
from rdflib import Graph
from rdflib.plugins.sparql.parser import parseQuery
from rdflib.plugins.sparql.algebra import translateQuery

logger = config.setup_logger(__package__, __file__)

SPARQL_QUERY_EXEC_ERROR = "Error when running the SPARQL query"


def preprocess_question(state: OverallState) -> OverallState:
    """
    Extract named entities from the user question.

    Args:
        state (dict): current state of the conversation

    Returns:
        dict: state updated with initial_question, number_of_tries,
            and question_relevant_entities that contains the comma-separated list of named entities
    """

    logger.debug("Preprocessing the question...")
    relevant_entities_list = extract_relevant_entities_spacy(state["initial_question"])
    relevant_entities = f"{", ".join(relevant_entities_list)}"
    logger.info(f"Extracted following named entities: {relevant_entities}")

    return {
        "messages": AIMessage(relevant_entities),
        "question_relevant_entities": relevant_entities_list,
        "number_of_tries": 0,
    }


def select_similar_classes(state: OverallState) -> OverallState:
    """
    Retrieve, from the vector db, the descritption of ontology classes
    related to the named entities extracted from the question

    Args:
        state (dict): current state of the conversation

    Returns:
        dict: state updated with selected_classes
    """

    db = config.get_class_context_vector_db(state["scenario_id"])

    relevant_entities_list = state["question_relevant_entities"]
    logger.info(
        f"Looking for classes related to the question's named entities: {", ".join(relevant_entities_list)}"
    )

    # 1st, retrieve from the vector DB the classes whose label is exactly the same as one named entity
    classes_str = []
    for entity in relevant_entities_list:
        matches = db.similarity_search(entity, k=1)
        if len(matches) > 0:
            if eval(matches[0].page_content)[1].lower() == entity.lower():
                classes_str.append(matches[0].page_content)

    # Then, retrieve from the vector DB the classes similar to all the entites together
    for doc in db.similarity_search(
        ", ".join(relevant_entities_list), k=config.get_max_similar_classes()
    ):
        classes_str.append(doc.page_content)

    classes_str = list(set(classes_str))
    logger.info(f"Found {len(classes_str)} classes related to the question.")
    logger.debug(
        f"Classes found: {", ".join([f"{eval(cls)[0]} ({eval(cls)[1]})" for cls in classes_str])}"
    )

    # Extend the initial list of classes by retrieving, from the KG, additional classes connected to the initial ones
    if config.expand_similar_classes():
        classes_uris = [eval(cls)[0] for cls in classes_str]
        for cls, label, description in get_connected_classes(classes_uris):
            if cls not in classes_uris:
                classes_str.append(f"{(cls, label, description)}")
        logger.info(f"Expanded to {len(classes_str)} classes related to the question.")

    # Filter out classes marked as to be excluded
    classes_filtered_str = []
    for cls in classes_str:
        keep_cls = True
        for excluded_class in config.get_excluded_classes_namespaces():
            if cls.find(excluded_class) != -1:
                keep_cls = False
                break
        if keep_cls:
            classes_filtered_str.append(cls)

    logger.info(f"Keeping {len(classes_filtered_str)} classes after filtering.")
    return {"selected_classes": classes_filtered_str}


def get_class_context_from_cache(cls_path: str) -> OverallState:
    """
    Retrieve a class context from the cache

    Args:
        cls_path (str): path to the class context file

    Returns:
        dict: state with selected_classes_context .
            This will be added to the current context.
    """
    cls_f = open(cls_path, "r", encoding="utf8")
    return {"selected_classes_context": ["".join(cls_f.readlines())]}


def get_class_context_from_kg(cls: tuple) -> OverallState:
    """
    Retrieve a class context from the knowledge graph,
    i.e., a description of the properties that instances of a class have.
    This includes triples/tuples (class uri, property uri, type), and
    tuples (property uri, label, description).

    Args:
        cls (tuple): (class URI, label, description)

    Returns:
        dict: state with selected_classes_context.
            These will be added to the current context.
    """
    return {"selected_classes_context": [get_class_context(cls)]}


def select_similar_query_examples(state: OverallState) -> OverallState:
    """
    Retrieve the SPARQL queries most similar to the question

    Args:
        state (dict): current state of the conversation

    Returns:
        dict: state updated messages and queries (selected_queries)
    """
<<<<<<< HEAD
    question = ", ".join(state["question_relevant_entities"])
=======
    # Join the relevant entities into a string
    question = " ".join(state["question_relevant_entities"])
>>>>>>> 265e02c0
    retrieved_documents = config.get_query_vector_db(
        state["scenario_id"]
    ).similarity_search(question, k=3)

    # Show the retrieved document's content
    result = ""
    for item in retrieved_documents:
        result = f"{result}\n```sparql\n{item.page_content}\n```\n"
    
    logger.info(
        f"Selected {len(retrieved_documents)} SPARQL queries similar to the named entities of the quesion."
    )

    return {"messages": AIMessage(result), "selected_queries": result}


def class_description_tuple_to_nl(description: str) -> str:
    """
    Convert a class description formatted as a tuple into natural language

    Args:
        description (str): class description as a tuplr "(class uri, label, description)"
    """
    uri, label, descr = eval(description)
    serialization = f"Class '{uri}':\n"
    if label is not None:
        serialization += f"  - Label: '{label}'\n"
    if descr is not None:
        serialization += f"  - Description: '{descr}'\n"
    return serialization


def class_context_tuple_to_nl(context: str) -> str:
    """
    Convert a class context formatted as a tuple into natural language

    Args:
        context (str): class context as a tuple "(class uri, property uri, property label, value type)"
    """
    serialization = ""
    for c in context.splitlines():
        uri, prop_uri, prop_label, value_type = eval(c)
        serialization += f"Instances of class '{uri}' have property '{prop_uri}' ({prop_label}) with value type '{value_type}'.\n"
    return serialization


def create_query_generation_prompt(
    template: PromptTemplate, state: OverallState
) -> OverallState:
    """
    Generate a prompt from a template using the inputs available in the current state.
    This function does not assume the presence of input variable in the template,
    and simply replaces them if they are present.
    Depending on the scenario, and wether this is a 1st time generation or a retry,
    the inputs variables may not be the same.

    Args:
        template (PromptTemplate): template to use
        state (dict): current state of the conversation

    Returns:
        dict: state updated with the prompt generated (query_generation_prompt)
            and optionally the class contexts all merged (merged_classes_context)
    """
    # logger.debug(f"Query generation prompt template: {template}")

    if "kg_full_name" in template.input_variables:
        template = template.partial(kg_full_name=config.get_kg_full_name())

    if "kg_description" in template.input_variables:
        template = template.partial(kg_description=config.get_kg_description())

    if "initial_question" in template.input_variables:
        template = template.partial(initial_question=state["initial_question"])

    if (
        "selected_classes" in template.input_variables
        and "selected_classes" in state.keys()
    ):
        selected_classes_str = ""
        for item in state["selected_classes"]:
            selected_classes_str += (
                f"\n{class_description_tuple_to_nl(fulliri_to_prefixed(item))}"
            )
        template = template.partial(selected_classes=selected_classes_str)

    if (
        "selected_queries" in template.input_variables
        and "selected_queries" in state.keys()
    ):
        template = template.partial(selected_queries=state["selected_queries"])

    # Manage the detailed context of selected classes
    has_merged_classes_context = "merged_classes_context" in template.input_variables
    if has_merged_classes_context:

        if "merged_classes_context" in state.keys():
            # This is a retry, state["merged_classes_context"] has already been set during the previous attempt
            merged_cls_context = state["merged_classes_context"]
        else:
            # This is the first attempt, merge all class contexts together
            if config.get_class_context_format() == "turtle":
                # Load all the class contexts in a common graph
                merged_graph = get_empty_graph_with_prefixes()
                for cls_context in state["selected_classes_context"]:
                    merged_graph = merged_graph + Graph().parse(data=cls_context)
                # save_full_context(merged_graph)
                merged_cls_context = (
                    "```turtle\n" + merged_graph.serialize(format="turtle") + "```"
                )

            elif config.get_class_context_format() == "tuple":
                merged_cls_context = ""
                merged_cls_context = "Format is: ('class uri', 'property uri', 'property label', 'value type')\n"
                for cls_context in state["selected_classes_context"]:
                    if cls_context not in ["", "\n"]:
                        merged_cls_context += f"\n{fulliri_to_prefixed(cls_context)}"

            elif config.get_class_context_format() == "nl":
                merged_cls_context = ""
                for cls_context in state["selected_classes_context"]:
                    if cls_context not in ["", "\n"]:
                        merged_cls_context += f"\n{class_context_tuple_to_nl(fulliri_to_prefixed(cls_context))}"

            else:
                raise ValueError(
                    f"Invalid requested format for class context: {format}"
                )

        template = template.partial(merged_classes_context=merged_cls_context)

    # Keep track of wether this is a retry or a first attempt
    is_retry = (
        "last_answer" in template.input_variables
        or "last_answer_error_cause" in template.input_variables
    )

    # If retry, add the answer previously given by the model, and that was incorrect
    if "last_answer" in template.input_variables:
        template = template.partial(last_answer=state["messages"][-2].content)

    # If retry, add the cause for the last error
    if "last_answer_error_cause" in template.input_variables:
        template = template.partial(
            last_answer_error_cause=state["messages"][-1].content
        )

    # Make sure there are no more unset input variables
    if template.input_variables:
        raise Exception(
            f"Template has unused input variables: {template.input_variables}"
        )

    prompt = template.format()
    result_state = {
        "query_generation_prompt": prompt,
        "messages": SystemMessage(prompt),
    }
    if is_retry:
        logger.info(f"Retry query generation prompt created:\n{prompt}.")
    else:
        logger.info(f"First-time query generation prompt created:\n{prompt}.")
        if has_merged_classes_context:
            result_state["merged_classes_context"] = merged_cls_context

    return result_state


async def generate_query(state: OverallState):
    """
    Invoke the LLM with the prompt asking to create a SPARQL query
    """
    result = await config.get_seq2seq_model(
        scenario_id=state["scenario_id"], node_name="generate_query"
    ).ainvoke(state["query_generation_prompt"])
    # logger.debug(f"Query generation response:\n{result.content}")
    return {"messages": result}


def verify_query(state: OverallState) -> OverallState:
    """
    Check if a query was generated and if it is syntactically correct.
    If more than one query was produced, just log a warning and process the first one.

    Used in scenarios 5 and 6.

    Args:
        state (dict): current state of the conversation

    Return:
        dict: state updated with the query if it was correct (last_generated_query),
            otherwise increment number of tries (number_of_tries)
    """

    queries = find_sparql_queries(state["messages"][-1].content)
    no_queries = len(queries)

    if no_queries == 0:
        logger.info("Query generation task did not produce any SPARQL query.")
        return {
            "number_of_tries": state["number_of_tries"] + 1,
            "messages": [HumanMessage("No SPARQL query was generated.")],
        }
    if no_queries > 1:
        logger.warning(
            f"Query generation task produced {no_queries} SPARQL queries. Will process the first one."
        )

    try:
        query = queries[0]
        logger.info("Query generation task produced a SPARQL query.")
        logger.debug(f"Generated SPARQL query:\n{query}")
        translateQuery(parseQuery(add_known_prefixes_to_query(queries[0])))
    except Exception as e:
        logger.warning(f"The generated SPARQL query is invalid: {e}")
        return {
            "number_of_tries": state["number_of_tries"] + 1,
            "messages": [HumanMessage(f"{e}")],
        }

    logger.info("The generated SPARQL query is syntactically correct.")
    return {"last_generated_query": queries[0]}


def run_query(state: OverallState) -> OverallState:
    """
    Submit the generated SPARQL query to the endpoint.
    Return the SPARQL CSV results or SPARQL_QUERY_EXEC_ERROR error string in the current state (last_query_results).

    Args:
        state (dict): current state of the conversation

    Returns:
        dict: state updated with last query (last_generated_query) and query results (last_query_results)
    """

    # The last generated query may already be in the state (secnarios 4-6)
    # or in the conversation (scenarios 1-3)
    if (
        "query_judgements" in state
        and len(state["query_judgements"]) > 0
        and state["query_judgements"][-1]["judge_status"]
        in [
            JudgeStatus.JUDGE_HIGH_SCORE,
            JudgeStatus.JUDGE_LOW_SCORE_RUN_QUERY,
        ]
    ):
        query = state["query_judgements"][-1]["query"]
    elif "last_generated_query" in state:
        query = state["last_generated_query"]
    else:
        query = find_sparql_queries(state["messages"][-1].content)[0]

    logger.info("Submitting the generated SPARQL query to the endpoint...")
    try:
        csv_result = run_sparql_query(query=query)
        logger.info("SPARQL execution completed.")
        logger.debug(f"Query execution results:\n{csv_result}")
        return {"last_generated_query": query, "last_query_results": csv_result}
    except Exception as e:
        logger.warning(f"SPARQL query executon failed: {e}")
        return {
            "last_generated_query": query,
            "last_query_results": SPARQL_QUERY_EXEC_ERROR,
        }


async def interpret_results(state: OverallState) -> OverallState:
    """
    Generate a prompt asking the interpret the SPARQL CSV results and invoke the LLM.

    Args:
        state (dict): current state of the conversation

    Returns:
        dict: state updated with the response from the LLM in results_interpretation
    """

    template = interpret_results_prompt
    # logger.debug(f"Results interpretation prompt template: {template}")

    if "kg_full_name" in template.input_variables:
        template = template.partial(kg_full_name=config.get_kg_full_name())

    if "kg_description" in template.input_variables:
        template = template.partial(kg_description=config.get_kg_description())

    if "initial_question" in state.keys():
        template = template.partial(initial_question=state["initial_question"])

    sparql_csv_results = state["last_query_results"]
    if "last_query_results" in state.keys():
        template = template.partial(last_query_results=sparql_csv_results)

    # Make sure there are no more unset input variables
    if template.input_variables:
        raise Exception(
            f"Template has unused input variables: {template.input_variables}"
        )

    prompt = template.format()
    logger.info(f"Results interpretation prompt created:\n{prompt}.")
    result = await config.get_seq2seq_model(
        scenario_id=state["scenario_id"], node_name="interpret_results"
    ).ainvoke(prompt)

    logger.debug(f"Interpretation of the query results:\n{result.content}")
    return OverallState({"messages": result, "results_interpretation": result.content})


def save_full_context(graph: Graph):
    timestr = datetime.now(timezone.utc).strftime("%Y%m%d-%H%M%S.%f")[:-3]
    graph_file = f"{config.get_temp_directory()}/context-{timestr}.ttl"
    graph.serialize(
        destination=graph_file,
        format="turtle",
    )
    logger.info(f"Graph of selected classes context saved to {graph_file}")


async def validate_question(state: OverallState) -> OverallState:
    """
    Check if a question fits the context of the current Knowledge Graph. Used in all the scenarios.

    Args:
        state (dict): current state of the conversation

    Return:
        dict: state updated with the validation result (question_validation_results)
    """

    logger.info("Validating the question ...")

    template = validate_question_prompt

    if "kg_full_name" in template.input_variables:
        template = template.partial(kg_full_name=config.get_kg_full_name())

    if "kg_description" in template.input_variables:
        template = template.partial(kg_description=config.get_kg_description())

    if "initial_question" in state.keys():
        template = template.partial(initial_question=state["initial_question"])

    # Make sure there are no more unset input variables
    if template.input_variables:
        raise Exception(
            f"Template has unused input variables: {template.input_variables}"
        )

    prompt = template.format()

    logger.debug(f"Validation question prompt created:\n{prompt}.")
    result = await config.get_seq2seq_model(
        scenario_id=state["scenario_id"], node_name="validate_question"
    ).ainvoke(prompt)

    logger.debug(f"Validation of the question results: {result.content}")

    return OverallState(
        {"messages": result, "question_validation_results": result.content}
    )<|MERGE_RESOLUTION|>--- conflicted
+++ resolved
@@ -157,12 +157,7 @@
     Returns:
         dict: state updated messages and queries (selected_queries)
     """
-<<<<<<< HEAD
     question = ", ".join(state["question_relevant_entities"])
-=======
-    # Join the relevant entities into a string
-    question = " ".join(state["question_relevant_entities"])
->>>>>>> 265e02c0
     retrieved_documents = config.get_query_vector_db(
         state["scenario_id"]
     ).similarity_search(question, k=3)
