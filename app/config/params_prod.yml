--- conflicted
+++ resolved
@@ -114,7 +114,6 @@
     max_retries: 3
     top_p: 0.95
 
-<<<<<<< HEAD
   llama-3_3-70B@ovh:
     server_type: ovh
     id: Meta-Llama-3_3-70B-Instruct
@@ -139,8 +138,6 @@
     max_retries: 3
     top_p: 0.95
     
-=======
->>>>>>> 265e02c0
   gpt-4o@openai:
     server_type: openai
     id: gpt-4o
@@ -239,21 +236,16 @@
 scenario_7:
   validate_question: llama-3_1-70B@ovh
   generate_query: llama-3_1-70B@ovh
-<<<<<<< HEAD
   judge_query: llama-3_1-70B@ovh
   judge_regenerate_query: llama-3_3-70B@ovh
   interpret_results: llama-3_1-70B@ovh
   text_embedding_model: nomic-embed-text_faiss@local
+
+scenario_8:
+  validate_question: llama-3_1-70B@ovh
+  generate_query: llama-3_1-70B@ovh
+  interpret_csv_query_results: llama-3_1-70B@ovh
+  text_embedding_model: nomic-embed-text_faiss@local
+  debate_rounds: 2  # Configurable number of debate rounds
   judging_grade_threshold_retry: 8
-  judging_grade_threshold_run: 5
-=======
-  interpret_csv_query_results: llama-3_1-70B@ovh
-  text_embedding_model: nomic-embed-text_faiss@local
-
-scenario_8:
-  validate_question: llama-3_1-70B@ovh
-  generate_query: llama-3_1-70B@ovh
-  interpret_csv_query_results: llama-3_1-70B@ovh
-  text_embedding_model: nomic-embed-text_faiss@local
-  debate_rounds: 2  # Configurable number of debate rounds
->>>>>>> 265e02c0
+  judging_grade_threshold_run: 5