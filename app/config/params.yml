# KG full name (used in prompts)
kg_full_name: PubChem knowledge graph

# KG short name (used to generate file paths)
kg_short_name: idsm

# KG textual description (used in prompts)
kg_description: The IDSM SPARQL endpoint provides fast similarity and structural search functionality in knowledge graph such as ChEMBL, ChEBI or PubChem.

# SPARQL endpoint serving the KG
kg_sparql_endpoint_url: "https://idsm.elixir-czech.cz/sparql/endpoint/idsm" 

# SPARQL endpoint serving the ontologies, if different from the KG SPARQL endpoint (optional)
# Default: same as kg_sparql_endpoint_url
ontologies_sparql_endpoint_url: "http://erebe-vm28.i3s.unice.fr/corese" 

# Prefixes and namespaces to be used in the Turtle and SPARQL queries
prefixes:
  bao:            "http://www.bioassayontology.org/bao#"
  cito:           "http://purl.org/spar/cito/"
  chembl:         "http://rdf.ebi.ac.uk/terms/chembl#"
  dc:             "http://purl.org/dc/elements/1.1/"
  dcterms:        "http://purl.org/dc/terms/"
  enpkg:          "https://enpkg.commons-lab.org/kg/"
  enpkg_module:   "https://enpkg.commons-lab.org/module/"
  ndfrt:          "http://purl.bioontology.org/ontology/NDFRT/"
  obo:            "http://purl.obolibrary.org/obo/"
  owl:            "http://www.w3.org/2002/07/owl#"
  patent:         "http://data.epo.org/linked-data/def/patent/"
  pav:            "http://purl.org/pav/"
  pubchem:        "http://rdf.ncbi.nlm.nih.gov/pubchem/vocabulary#"
  rdf:            "http://www.w3.org/1999/02/22-rdf-syntax-ns#"
  rdfs:           "http://www.w3.org/2000/01/rdf-schema#"
  schema:         "http://schema.org/"
  skos:           "http://www.w3.org/2004/02/skos/core#"
  sio:            "http://semanticscience.org/resource/"
  snomedct:       "http://purl.bioontology.org/ontology/SNOMEDCT/"
  xsd:            "http://www.w3.org/2001/XMLSchema#"
  up:             "http://purl.uniprot.org/core/"
  ndfrt:          "http://purl.bioontology.org/ontology/NDFRT/"

# Max number of classes similar to the user's question (optional)
# Default: 10
max_similar_classes: 30

# Expand the initial list of classes similar to the question with additional classes connected to them (optional)
# Default: false
expand_similar_classes: false

<<<<<<< HEAD
# Format of the classes context: one of "turtle", "tuple" (optional)
# Default: "turtle"
class_context_format: tuple
=======
# Format of the classes context: one of "turtle", "tuple"
class_context_format: turtle
>>>>>>> 815745fa

# Optional list of classes and namespaces to be excluded from the similar classes (optional)
excluded_classes_namespaces:
  - "http://data.epo.org/linked-data/def/patent/Publication"
  - "http://ncicb.nci.nih.gov/xml/owl/EVS/Thesaurus.owl#"

# Root path for the cache of classes context and pre-computed embeddings
data_directory: "./data"

# Prefix of the file names for the pre-computed embeddings of classes context. Will be appended with "{model_id}_{vector_db}_index"
# e.g. "v3_4_full_" will yield something like "v3_4_full_nomic-embed-text_faiss_index"
class_context_embeddings_prefix: "v3_4_full_" 

# Prefix of the file names for the pre-computed embeddings of SPARQL queries. Will be appended with "{model_id}_{vector_db}_index"
# e.g. "query_v1_" will yield something like "query_v1_nomic-embed-text_faiss_index"
queries_embeddings_prefix: "query_v1_" 

# Path to a usable temporary directory
temp_directory: "./tmp"

# embedding_generation:
  # Utilitary endpoint to store the ontologies (if not present in the endpoint to be queried) 
  # work_sparql_endpoint_url: ""
  # text_embedding_llm:
    # server_type: ollama-embeddings
    # id: mxbai-embed-large
    # vector_db: faiss
    # output_directory: "data/"

# -----------------------------------------------------------
# LLM configurations

seq2seq_models:
# Each seq2seq model shall contain the following paramters:
# - server_type (str): one of "openai", "ollama", "ollama-server", "ovh", "hugface", "google" "deepseek"
# - id (str): the model identifier as defined by the provider
# - base_url (str): server's URL. Mandatory if server_type is "ollama-server", "ovh" or "deepseek"
# - temperature (decimal): the temperature parameter for the generation (optional)
# - max_retries (int): the maximum number of retries in case of failure (optional)
# - top_p (decimal): the top_p parameter for the generation (optional)
# - model_kwargs (str): additional parameters for the model (optional)

  llama3_2-1b@local:
    server_type: ollama
    id: llama3.2:1b
    temperature: 0
    max_retries: 3
    top_p: 0.95
  
  llama-3_1-70B@ovh:
    server_type: ovh
    id: Meta-Llama-3_1-70B-Instruct
    base_url: https://llama-3-1-70b-instruct.endpoints.kepler.ai.cloud.ovh.net/api/openai_compat/v1
    temperature: 0
    max_retries: 3
    top_p: 0.95

  gpt-4o@openai:
    server_type: openai
    id: gpt-4o
    temperature: 0
    max_retries: 3
    top_p: 0.95
    
  o3-mini@openai:
    server_type: openai
    id: o3-mini
    
  deepseek-r1_1_5b@local:
    server_type: ollama
    id: deepseek-r1:1.5b
    temperature: 0
    max_retries: 3 
    top_p: 0.95

  deepseek-chat@deepseek:
    server_type: deepseek
    id: deepseek-chat
    base_url: https://api.deepseek.com
    temperature: 0
    max_retries: 3
    top_p: 0.95

  deepseek-reasoner@deepseek:
    server_type: deepseek
    id: deepseek-reasoner
    base_url: https://api.deepseek.com
    temperature: 0
    max_retries: 3
    top_p: 0.95

  deepseek-reasoner@hf:
    server_type: hugface
    id: deepseek-ai/DeepSeek-R1
    base_url: https://huggingface.co/api/inference-proxy/together


text_embedding_models:
# Each text embedding model shall contain the following paramters:
# - server_type (str): one of "openai-embeddings", "ollama-embeddings"
# - id (str): the model identifier as defined by the provider
# - vector_db (str): the type of vector database, one of "faiss", "chroma"

  nomic-embed-text_faiss@local:
    server_type: ollama-embeddings
    id: nomic-embed-text
    vector_db: faiss
  
  mxbai-embed-large_faiss@local:
    server_type: ollama-embeddings
    id: mxbai-embed-large
    vector_db: faiss

  nomic-embed-text_chroma@local:
    server_type: ollama-embeddings
    id: nomic-embed-text
    vector_db: chroma
  
# -----------------------------------------------------------
# Scenarios
      
scenario_1:
  seq2seq_model: llama3_2-1b@local
    
scenario_2:
  seq2seq_model: llama3_2-1b@local

scenario_3:
  seq2seq_model: llama-3_1-70B@ovh
  text_embedding_model: nomic-embed-text_faiss@local

scenario_4:
  seq2seq_model: llama-3_1-70B@ovh
  text_embedding_model: nomic-embed-text_faiss@local

scenario_5:
  seq2seq_model: gpt-4o@openai
  text_embedding_model: nomic-embed-text_faiss@local

scenario_6:
  seq2seq_model: llama-3_1-70B@ovh
  text_embedding_model: nomic-embed-text_faiss@local<|MERGE_RESOLUTION|>--- conflicted
+++ resolved
@@ -37,7 +37,6 @@
   snomedct:       "http://purl.bioontology.org/ontology/SNOMEDCT/"
   xsd:            "http://www.w3.org/2001/XMLSchema#"
   up:             "http://purl.uniprot.org/core/"
-  ndfrt:          "http://purl.bioontology.org/ontology/NDFRT/"
 
 # Max number of classes similar to the user's question (optional)
 # Default: 10
@@ -47,14 +46,9 @@
 # Default: false
 expand_similar_classes: false
 
-<<<<<<< HEAD
 # Format of the classes context: one of "turtle", "tuple" (optional)
 # Default: "turtle"
 class_context_format: tuple
-=======
-# Format of the classes context: one of "turtle", "tuple"
-class_context_format: turtle
->>>>>>> 815745fa
 
 # Optional list of classes and namespaces to be excluded from the similar classes (optional)
 excluded_classes_namespaces:
